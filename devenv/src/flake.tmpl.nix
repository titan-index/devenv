--- conflicted
+++ resolved
@@ -3,16 +3,10 @@
     let
       __DEVENV_VARS__
         in {
-<<<<<<< HEAD
-        pre-commit-hooks.url = "github:cachix/pre-commit-hooks.nix";
-      pre-commit-hooks.inputs.nixpkgs.follows = "nixpkgs";
-      nixpkgs.url = "github:cachix/devenv-nixpkgs/bump-rolling";
-=======
         git-hooks.url = "github:cachix/git-hooks.nix";
       git-hooks.inputs.nixpkgs.follows = "nixpkgs";
       pre-commit-hooks.follows = "git-hooks";
-      nixpkgs.url = "github:cachix/devenv-nixpkgs/rolling";
->>>>>>> 206ac362
+      nixpkgs.url = "github:cachix/devenv-nixpkgs/bump-rolling";
       devenv.url = "github:cachix/devenv?dir=src/modules";
       } // (if builtins.pathExists (devenv_dotfile + "/flake.json")
       then builtins.fromJSON (builtins.readFile (devenv_dotfile +  "/flake.json"))
