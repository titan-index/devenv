--- conflicted
+++ resolved
@@ -44,11 +44,8 @@
 which.workspace = true
 whoami.workspace = true
 xdg.workspace = true
-<<<<<<< HEAD
 tokio-tar.workspace = true
 tokio-util = { version = "0.7.12", features = ["io"] }
 similar = "2.6.0"
 binaryornot = "1.0.0"
-=======
-once_cell = "1.20.2"
->>>>>>> 3f49b4af
+once_cell = "1.20.2"