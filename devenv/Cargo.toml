[package]
name = "devenv"
version = "1.3.0"
edition.workspace = true
license.workspace = true

# Make `cargo run` default to the devenv CLI
default-run = "devenv"

# See more keys and their definitions at https://doc.rust-lang.org/cargo/reference/manifest.html

[dependencies]
devenv-eval-cache.workspace = true
devenv-tasks.workspace = true

clap.workspace = true
cli-table.workspace = true
<<<<<<< HEAD
console = "0.15.8"
dialoguer = "0.11.0"
=======
console.workspace = true
>>>>>>> 9eccaee5
dotlock.workspace = true
hex.workspace = true
include_dir.workspace = true
indoc.workspace = true
miette.workspace = true
nix.workspace = true
petgraph.workspace = true
regex.workspace = true
reqwest.workspace = true
schemars.workspace = true
schematic.workspace = true
serde.workspace = true
serde_json.workspace = true
serde_yaml.workspace = true
sha2.workspace = true
sqlx.workspace = true
tempdir.workspace = true
tempfile.workspace = true
thiserror.workspace = true
tokio.workspace = true
tracing.workspace = true
which.workspace = true
whoami.workspace = true
xdg.workspace = true
zip = "2.2.0"<|MERGE_RESOLUTION|>--- conflicted
+++ resolved
@@ -15,12 +15,8 @@
 
 clap.workspace = true
 cli-table.workspace = true
-<<<<<<< HEAD
-console = "0.15.8"
-dialoguer = "0.11.0"
-=======
 console.workspace = true
->>>>>>> 9eccaee5
+dialoguer.workspace = true
 dotlock.workspace = true
 hex.workspace = true
 include_dir.workspace = true
@@ -45,4 +41,4 @@
 which.workspace = true
 whoami.workspace = true
 xdg.workspace = true
-zip = "2.2.0"+zip.workspace = true