[workspace]
resolver = "2"
members = ["devenv", "devenv-eval-cache", "devenv-run-tests", "devenv-tasks", "xtask"]

[workspace.package]
edition = "2021"
license = "APACHE-2.0"
homepage = "https://devenv.sh/"
repository = "https://github.com/cachix/devenv/"

[workspace.dependencies]
devenv = { path = "devenv" }
devenv-eval-cache = { path = "devenv-eval-cache" }
devenv-run-tests = { path = "devenv-run-tests" }
devenv-tasks = { path = "devenv-tasks" }
xtask = { path = "xtask" }

ansiterm = "0.12.2"
blake3 = "1.5.4"
clap = { version = "4.5.1", features = ["derive", "cargo"] }
cli-table = "0.4.7"
console = "0.15.8"
dotlock = "0.5.0"
futures = "0.3.30"
hex = "0.4.3"
include_dir = "0.7.3"
indoc = "2.0.4"
lazy_static = "1.5.0"
miette = { version = "7.1.0", features = ["fancy"] }
nix = { version = "0.28.0", features = ["signal"] }
petgraph = "0.6.5"
pretty_assertions = { version = "1.4.0", features = ["unstable"] }
regex = "1.10.3"
<<<<<<< HEAD
reqwest = { version = "0.11.26", features = ["json"] }
=======
reqwest = "0.11.26"
schemars = "0.8.16"
>>>>>>> 9eccaee5
schematic = { version = "0.14.3", features = [
    "schema",
    "yaml",
    "renderer_template",
    "renderer_json_schema",
] }
serde = { version = "1.0.197", features = ["derive"] }
serde_json = "1.0.114"
serde_repr = "0.1.19"
serde_yaml = "0.9.32"
sha2 = "0.10.8"
sqlx = { version = "0.8.2", features = ["time", "sqlite", "runtime-tokio"] }
tempdir = "0.3.7"
tempfile = "3.12.0"
thiserror = "1.0.63"
tracing = "0.1.40"
tokio = { version = "1.39.3", features = [
    "process",
    "fs",
    "io-util",
    "macros",
    "rt-multi-thread",
    "sync",
    "time",
] }
which = "6.0.0"
whoami = "1.5.1"
xdg = "2.5.2"

# Always build optimized sqlx-macro to speed up query checks
[profile.dev.package.sqlx-macros]
opt-level = 3

[profile.release]
strip = true
lto = "fat"<|MERGE_RESOLUTION|>--- conflicted
+++ resolved
@@ -1,6 +1,12 @@
 [workspace]
 resolver = "2"
-members = ["devenv", "devenv-eval-cache", "devenv-run-tests", "devenv-tasks", "xtask"]
+members = [
+    "devenv",
+    "devenv-eval-cache",
+    "devenv-run-tests",
+    "devenv-tasks",
+    "xtask",
+]
 
 [workspace.package]
 edition = "2021"
@@ -21,6 +27,7 @@
 cli-table = "0.4.7"
 console = "0.15.8"
 dotlock = "0.5.0"
+dialoguer = "0.11.0"
 futures = "0.3.30"
 hex = "0.4.3"
 include_dir = "0.7.3"
@@ -31,12 +38,8 @@
 petgraph = "0.6.5"
 pretty_assertions = { version = "1.4.0", features = ["unstable"] }
 regex = "1.10.3"
-<<<<<<< HEAD
 reqwest = { version = "0.11.26", features = ["json"] }
-=======
-reqwest = "0.11.26"
 schemars = "0.8.16"
->>>>>>> 9eccaee5
 schematic = { version = "0.14.3", features = [
     "schema",
     "yaml",
@@ -65,6 +68,7 @@
 which = "6.0.0"
 whoami = "1.5.1"
 xdg = "2.5.2"
+zip = "2.2.0"
 
 # Always build optimized sqlx-macro to speed up query checks
 [profile.dev.package.sqlx-macros]
