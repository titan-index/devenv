--- conflicted
+++ resolved
@@ -74,19 +74,12 @@
   };
 
   config = lib.mkIf cfg.enable {
-<<<<<<< HEAD
     env = {
       PC_CONFIG_FILES = toString cfg.configFile;
       PC_SOCKET_PATH = toString config.process.process-compose.unix-socket;
       PC_DISABLE_TUI = lib.mkIf (!config.process.process-compose.tui) "1";
     };
 
-    processManagerCommand = ''
-      ${cfg.package}/bin/process-compose --config ${cfg.configFile} \
-        --unix-socket ''${PC_SOCKET_PATH:-${toString config.process.process-compose.unix-socket}} \
-        --tui=''${PC_TUI_ENABLED:-${lib.boolToString config.process.process-compose.tui}} \
-        -U up "$@" &
-=======
     process.manager.args = {
       "config" = cfg.configFile;
       "port" = if !cfg.unixSocket.enable then toString cfg.port else null;
@@ -102,7 +95,6 @@
         ${lib.cli.toGNUCommandLineShell { } config.process.manager.args} \
         -t="''${PC_TUI_ENABLED:-${lib.boolToString cfg.tui.enable}}" \
         up "$@" &
->>>>>>> 151a82a2
     '';
 
     packages = [ cfg.package ];
